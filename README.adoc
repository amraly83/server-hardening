image::logo/horizontal.png[Ubuntu Hardening]

= Hardening Ubuntu. Systemd edition.
:icons: font

A quick way to make a Ubuntu server a bit more secure.

Tested on `Ubuntu 20.04 Focal Fossa` and `Ubuntu 20.10 Groovy Gorilla (development branch)`.

Systemd required.

If you're just interested in the security focused systemd configuration, it's
available as a link:systemd.adoc[separate document].

If you're interested in testing your host settings, you'll find the
link:README.adoc#tests[instructions here].

NOTE: This is a constant work in progress. Make sure you understand what it
does. `Read the code`.

== Howto
Start the installation of the server. +
Pick language, keyboard layout, timezone and so on as you usually would.

=== Partition the system
[source,shell]
----
/
/boot (rw)
/home (rw,nosuid,nodev)
swap
/var
/var/log (rw,nosuid,nodev,noexec)
/var/log/audit (rw,nosuid,nodev,noexec)
/var/tmp (rw,noexec,nodev,nosuid)
----

Note that `/tmp` will be added automatically by the script.

=== Login, set a Grub2 password, configure and run ubuntu.sh
Do not add any packages. +
Log in. +
Select a Grub2 password with `grub-mkpasswd-pbkdf2`. +
Download the script: `git clone https://github.com/konstruktoid/hardening.git`. +
Change the configuration options in the `ubuntu.cfg` file. +
Run the script: `sudo bash ubuntu.sh`. +
Reboot.

If possible, use the newly installed and configured system as a reference,
or golden, image. Use that image as a baseline installation media and ensure
that any future installation comply with benchmarks and policies using a
configuration management tool, e.g https://www.ansible.com/[Ansible] or
https://puppet.com/[Puppet].

If you're using Ansible, a playbook with most of the functions in this script is
available in my Ansible repository https://github.com/konstruktoid/ansible-role-hardening[konstruktoid/ansible-role-hardening].

== Configuration options
[source,shell]
----
FW_ADMIN='127.0.0.1' // <1>
SSH_GRPS='sudo' // <2>
SSH_PORT='22' // <3>
SYSCTL_CONF='./misc/sysctl.conf' // <4>
AUDITD_MODE='1' // <5>
AUDITD_RULES='./misc/audit-base.rules ./misc/audit-aggressive.rules ./misc/audit-docker.rules' // <6>
LOGROTATE_CONF='./misc/logrotate.conf' // <7>
NTPSERVERPOOL='0.ubuntu.pool.ntp.org 1.ubuntu.pool.ntp.org 2.ubuntu.pool.ntp.org 3.ubuntu.pool.ntp.org pool.ntp.org' // <8>
TIMEDATECTL='' // <9>
VERBOSE='N' // <10>
AUTOFILL='N' // <11>
CHANGEME='' // <12>
MYEMAIL="Your@mail.Only" // <13>

# Configuration files
ADDUSER='/etc/adduser.conf'
AUDITDCONF='/etc/audit/auditd.conf'
AUDITRULES='/etc/audit/rules.d/hardening.rules'
COMMONPASSWD='/etc/pam.d/common-password'
COMMONACCOUNT='/etc/pam.d/common-account'
COMMONAUTH='/etc/pam.d/common-auth'
COREDUMPCONF='/etc/systemd/coredump.conf'
DEFAULTGRUB='/etc/default/grub.d'
DISABLEFS='/etc/modprobe.d/disablefs.conf'
DISABLEMOD='/etc/modprobe.d/disablemod.conf'
DISABLENET='/etc/modprobe.d/disablenet.conf'
JOURNALDCONF='/etc/systemd/journald.conf'
LIMITSCONF='/etc/security/limits.conf'
LOGINDCONF='/etc/systemd/logind.conf'
LOGINDEFS='/etc/login.defs'
LOGROTATE='/etc/logrotate.conf'
PAMLOGIN='/etc/pam.d/login'
PSADCONF='/etc/psad/psad.conf'
PSADDL='/etc/psad/auto_dl'
RESOLVEDCONF='/etc/systemd/resolved.conf'
RKHUNTERCONF='/etc/default/rkhunter'
RSYSLOGCONF='/etc/rsyslog.conf'
SECURITYACCESS='/etc/security/access.conf'
SSHFILE='/etc/ssh/ssh_config'
SSHDFILE='/etc/ssh/sshd_config'
SYSCTL='/etc/sysctl.conf'
SYSTEMCONF='/etc/systemd/system.conf'
TIMESYNCD='/etc/systemd/timesyncd.conf'
UFWDEFAULT='/etc/default/ufw'
USERADD='/etc/default/useradd'
USERCONF='/etc/systemd/user.conf'

----
<1> The IP addresses that will be able to connect with SSH, separated by spaces.
<2> Which group the users have to be member of in order to acess via SSH, separated by spaces.
<3> Configure SSH port.
<4> Stricter sysctl settings.
<5> Auditd failure mode. 0=silent 1=printk 2=panic.
<6> Auditd rules.
<7> Logrotate settings.
<8> NTP server pool.
<9> Add a specific time zone or use the system default by leaving it empty.
<10> If you want all the details or not.
<11> Let the script guess the `FW_ADMIN` and `SSH_GRPS` settings.
<12> Add something just to verify that you actually glanced the code.
<13> Add a valid email address, so PSAD can send notifications. 

== Functions

=== Function list

==== 01_pre
Setup script, sets APT flags and permission checks.

==== 02_firewall
<<<<<<< HEAD
RHEL-07-040520

Enable `ufw`, use `/etc/sysctl.conf`, prepare to `psad`, and allow port 22 from `$FW_ADMIN`.
=======
Enable `ufw`, use `/etc/sysctl.conf`, and allow port 22 from `$FW_ADMIN`.
>>>>>>> 08c6d568

==== 03_disablenet
Disable `dccp` `sctp` `rds` `tipc` protocols.

==== 04_disablemnt
Disable `cramfs` `freevxfs` `jffs2` `hfs` `hfsplus` `squashfs` `udf` `vfat` file
systems.

==== 05_systemdconf
Disable coredumps and crash shells, set `DefaultLimitNOFILE` and
`DefaultLimitNPROC` to 1024.

==== 06_journalctl
Compress logs, forward to syslog and make log storage persistent. Ensure rsyslog
writes logs with stricter permissions.

==== 07_timesyncd
Add four NTP-servers with a latency < 50ms from `$NTPSERVERPOOL`.

==== 08_fstab
Configure `/tmp/` and `/var/tmp/`. Remove floppy drivers from `/etc/fstab`
and add `hidepid=2` to `/proc`.

==== 09_prelink
Undo prelinking, and remove `prelink` package.

==== 10_aptget
Configure `dpkg` and `apt-get`. `apt-get` update and upgrade.

==== 11_hosts
`/etc/hosts.allow` and `/etc/hosts.deny` restrictions.

==== 12_logindefs
Modify `/etc/login.defs`, e.g. `UMASK`, password age limits and
`SHA_CRYPT_MAX_ROUNDS`.

==== 13_sysctl
Update `$SYSCTL` with `$SYSCTL_CONF`.

==== 14_limits
Set hard and soft limits.

==== 15_adduser
Configure `useradd` and `adduser` to set `/bin/false` as default shell,
home directory permissions to `0750` and lock users 30 days after password
expires.

==== 16_rootaccess
Limit `/etc/securetty` to `console`, and `root` from 127.0.0.1 in
`/etc/security/access.conf`.

==== 17_packages
Installs `acct` `aide-common` `apparmor-profiles` `apparmor-utils` `auditd`
<<<<<<< HEAD
`audispd-plugins` `debsums` `gnupg2` `haveged` `libpam-apparmor`
`libpam-cracklib` `libpam-tmpdir` `needrestart` `openssh-server` `postfix`
`rkhunter` `sysstat` `systemd-coredump` `tcpd` `psad` `update-notifier-common`
`vlock`.
=======
`audispd-plugins` `cracklib-runtime``debsums` `gnupg2` `haveged`
`libpam-apparmor` `libpam-pwquality` `libpam-tmpdir` `needrestart`
`openssh-server` `postfix` `rkhunter` `sysstat` `systemd-coredump` `tcpd`
`update-notifier-common` `vlock`.
>>>>>>> 08c6d568

Removes `apport*` `autofs` `avahi*` `beep` `git` `pastebinit`
`popularity-contest` `rsh*` `rsync` `talk*` `telnet*` `tftp*` `whoopsie`
`xinetd` `yp-tools` `ypbind`.

==== 18_sshdconfig
Configure the `OpenSSH`-daemon.

==== 19_password
Configure `pam_pwquality.so` and `pam_tally2.so`.

==== 20_cron
Allow `root` to use `cron`. Mask `atd`.

==== 21_ctraltdel
Disable Ctrl-alt-delete.

==== 22_auditd
Configure `auditd`, use `$AUDITD_RULES` and set failure mode `$AUDITD_MODE`.

==== 23_disablemod
Disable `bluetooth` `bnep` `btusb` `cpia2` `firewire-core` `floppy` `n_hdlc`
`net-pf-31` `pcspkr` `soundcore` `thunderbolt` `usb-midi` `usb-storage`
`uvcvideo` `v4l2_common` kernel modules.

Note that disabling the `usb-storage` will disable any usage of USB storage
devices, if such devices are needed `USBGuard` should be configured accordingly.

==== 24_aide
Configure `aide`.

==== 25_rhosts
Remove `hosts.equiv` and `.rhosts`.

==== 26_users
Remove `games` `gnats` `irc` `list` `news` `sync` `uucp` users.

==== 27_suid
Remove `suid` bits from the executables listed in
link:misc/suid.list[this document].

==== 28_umask
Set `bash` and `/etc/profile` umask.

==== 29_apparmor
Enforce present `apparmor` profiles.

==== 30_path
Set `root` path to `/usr/local/sbin:/usr/local/bin:/usr/sbin:/usr/bin:/sbin:/bin`,
and user path to `/usr/local/bin:/usr/bin:/bin`.

==== 31_logindconf
Configure `systemd/logind.conf` and use `KillUserProcesses`.

==== 32_resolvedconf
Configure `systemd/resolved.conf`.

==== 33_rkhunter
Configure `rkhunter`.

==== 34_issue
Update `/etc/issue` `/etc/issue.net` `/etc/motd`.

==== 35_apport
Disable `apport`, `ubuntu-report` and `popularity-contest`.

==== 36_lockroot
Lock the `root` user account.

==== 37_coredump
Disable coredumps with `systemd/coredump.conf`.

==== 38_postfix
Disable the `VRFY` command, configure `smtpd_banner`, `smtpd_client_restrictions`
and `inet_interfaces`.

==== 39_motdnews
Disable `motd-news`.

==== 40_usbguard
Install and configure `usbguard`.

==== 41_compilers
Restrict compiler access.

==== 42_kernel
Set `lockdown=confidentiality` if `/sys/kernel/security/lockdown` is present.

==== 43_sudo
Configure `sudo` with `use_pty`, `logfile`, `!visiblepw`, `!pwfeedback`,
`passwd_timeout` and `timestamp_timeout`.

Restrict `su` to the `sudo` group.

==== 44_psad
Configure `psad`.

==== 98_systemddelta
If verbose, show `systemd-delta`.

==== 99_post
Ensure `secureboot-db` is installed, update grub and ensure strict permissions
on boot files.

==== 99_reboot
Print if a reboot is required.

=== Function execution order
[source,shell]
----
f_pre
f_kernel
f_firewall
f_disablenet
f_disablefs
f_disablemod
f_systemdconf
f_resolvedconf
f_logindconf
f_journalctl
f_timesyncd
f_fstab
f_prelink
f_aptget_configure
f_aptget
f_hosts
f_issue
f_sudo
f_logindefs
f_sysctl
f_limitsconf
f_adduser
f_rootaccess
f_package_install
f_coredump
f_usbguard
f_postfix
f_apport
f_motdnews
f_rkhunter
f_sshconfig
f_sshdconfig
f_password
f_cron
f_ctrlaltdel
f_auditd
f_psad
f_aide
f_rhosts
f_users
f_lockroot
f_package_remove
f_suid
f_restrictcompilers
f_umask
f_path
f_aa_enforce
f_aide_post
f_aide_timer
f_aptget_noexec
f_aptget_clean
f_systemddelta
f_post
f_checkreboot
----

== Tests
There are approximately 700 https://github.com/sstephenson/bats[Bats tests]
for most of the above settings available in the link:tests/[tests directory].

[source,shell]
----
sudo apt-get -y install bats
git clone https://github.com/konstruktoid/hardening.git
cd hardening/tests/
sudo bats .
----

=== Test automation using Vagrant
Running `bash ./runTests.sh` will use https://www.vagrantup.com/[Vagrant] to run
all above tests and https://github.com/CISOfy/Lynis[Lynis] on all supported Ubuntu
versions. The script will generate a file named `TESTRESULTS.adoc`.

=== Testing a host
Running `bash ./runHostTests.sh`, located in the link:tests/[tests directory],
will generate a `TESTRESULTS-<HOSTNAME>.adoc` report.

=== OpenSCAP testing
To run a https://github.com/ComplianceAsCode/content[OpenSCAP] test on a
Ubuntu host, where `v0.1.49` should be replaced with the latest available
version:

[source,shell]
----
sudo apt-get -y install libopenscap8 unzip
wget https://github.com/ComplianceAsCode/content/releases/download/v0.1.49/scap-security-guide-0.1.49-oval-510.zip
unzip scap-security-guide-0.1.49-oval-510.zip
cd scap-security-guide-0.1.49-oval-5.10
oscap info --fetch-remote-resources ./ssg-ubuntu1804-ds.xml
sudo oscap xccdf eval --fetch-remote-resources \
  --profile xccdf_org.ssgproject.content_profile_anssi_np_nt28_high \
  --report ../bionic_stig-report.html ./ssg-ubuntu1804-ds.xml
----

== Known issues
Currently this script breaks `snapd`, and installing `snapd` with recommended
packages will result in the following error when installing a snap:

[source,shell]
----
<<<<<<< HEAD
.
├── LICENSE
├── README.adoc
├── Vagrantfile
├── action-shellcheck
│   ├── Dockerfile
│   ├── README.md
│   └── entrypoint.sh
├── checkScore.sh
├── config
│   ├── aidecheck.service
│   ├── aidecheck.timer
│   ├── initpath.sh
│   └── tmp.mount
├── createPartitions.sh
├── logo
│   ├── horizontal.png
│   ├── icon.png
│   └── vertical.png
├── misc
│   ├── audit-aggressive.rules
│   ├── audit-base.rules
│   ├── audit-docker.rules
│   ├── audit.footer
│   ├── audit.header
│   ├── auditgenerator.sh
│   ├── fdcount.sh
│   ├── logrotate.conf
│   ├── mozilla-firefox-user.js
│   ├── proc_check.sh
│   ├── suid.list
│   ├── sysctl.conf
│   └── systemd_scan.sh
├── renovate.json
├── runTests.sh
├── scripts
│   ├── 01_pre
│   ├── 02_ufw
│   ├── 03_disablenet
│   ├── 04_disablefs
│   ├── 05_systemdconf
│   ├── 06_journalctl
│   ├── 07_timesyncd
│   ├── 08_fstab
│   ├── 09_prelink
│   ├── 10_aptget
│   ├── 11_hosts
│   ├── 12_logindefs
│   ├── 13_sysctl
│   ├── 14_limits
│   ├── 15_adduser
│   ├── 16_rootaccess
│   ├── 17_packages
│   ├── 18_sshdconfig
│   ├── 19_password
│   ├── 20_cron
│   ├── 21_ctraltdel
│   ├── 22_auditd
│   ├── 23_disablemod
│   ├── 24_aide
│   ├── 25_rhosts
│   ├── 26_users
│   ├── 27_suid
│   ├── 28_umask
│   ├── 29_apparmor
│   ├── 30_path
│   ├── 31_logindconf
│   ├── 32_resolvedconf
│   ├── 33_rkhunter
│   ├── 34_issue
│   ├── 35_apport
│   ├── 36_lockroot
│   ├── 37_coredump
│   ├── 38_postfix
│   ├── 39_motdnews
│   ├── 40_usbguard
│   ├── 41_compilers
│   ├── 42_kernel
│   ├── 43_sudo
│   ├── 44_psad
│   ├── 98_systemddelta
│   ├── 99_post
│   └── 99_reboot
├── systemd.adoc
├── tests
│   ├── 01_pre.bats
│   ├── 02_ufw.bats
│   ├── 03_disablenet.bats
│   ├── 04_disablefs.bats
│   ├── 05_systemdconf.bats
│   ├── 06_journalctl.bats
│   ├── 07_timesyncd.bats
│   ├── 08_fstab.bats
│   ├── 10_aptget.bats
│   ├── 11_hosts.bats
│   ├── 12_logindefs.bats
│   ├── 13_sysctl.bats
│   ├── 14_limits.bats
│   ├── 15_adduser.bats
│   ├── 16_rootaccess.bats
│   ├── 17_packages.bats
│   ├── 18_sshd.bats
│   ├── 19_password.bats
│   ├── 20_cron.bats
│   ├── 21_ctrlaltdel.bats
│   ├── 22_auditd.bats
│   ├── 23_disablemod.bats
│   ├── 24_aide.bats
│   ├── 26_users.bats
│   ├── 27_suid.bats
│   ├── 28_umask.bats
│   ├── 29_apparmor.bats
│   ├── 31_logindconf.bats
│   ├── 32_resolvedconf.bats
│   ├── 33_rkhunter.bats
│   ├── 35_apport.bats
│   ├── 36_lockroot.bats
│   ├── 37_coredump.bats
│   ├── 38_postfix.bats
│   ├── 39_motdnews.bats
│   ├── 40_usbguard.bats
│   ├── 41_compilers.bats
│   ├── 42_kernel.bats
│   ├── 43_sudo.bats
│   ├── 44_psad.bats
│   ├── 99_misc.bats
│   ├── runHostTests.sh
│   └── test_helper.bash
├── ubuntu.cfg
└── ubuntu.sh

6 directories, 123 files
=======
- Setup snap "core" (9804) security profiles (cannot setup profiles for snap "core": cannot create host snap-confine apparmor configuration: cannot reload snap-confine apparmor profile: cannot load apparmor profiles: exec: "apparmor_parser": executable file not found in $PATH
apparmor_parser output:
)
>>>>>>> 08c6d568
----

Fix is low priority.

== Recommended reading
https://public.cyber.mil/stigs/downloads/?_dl_facet_stigs=operating-systems%2Cunix-linux[Canonical Ubuntu 18.04 LTS STIG - Ver 1, Rel 1] +
https://www.cisecurity.org/benchmark/distribution_independent_linux/[CIS Distribution Independent Linux Benchmark] +
https://www.cisecurity.org/benchmark/ubuntu_linux/[CIS Ubuntu Linux Benchmark] +
https://www.ncsc.gov.uk/collection/end-user-device-security/platform-specific-guidance/ubuntu-18-04-lts[EUD Security Guidance: Ubuntu 18.04 LTS]
https://public.cyber.mil/stigs/downloads/?_dl_facet_stigs=operating-systems%2Cunix-linux[Red Hat Enterprise Linux 7 - Ver 2, Rel 3 STIG] +
https://wiki.ubuntu.com/Security/Features +
https://help.ubuntu.com/community/StricterDefaults +

== Contributing
Do you want to contribute? That's great! Contributions are always welcome,
no matter how large or small. If you found something odd, feel free to
https://github.com/konstruktoid/hardening/issues/[submit a new issue],
improve the code by https://github.com/konstruktoid/hardening/pulls[creating a pull request],
or by https://github.com/sponsors/konstruktoid[sponsoring this project].

Logo by https://github.com/reallinfo[reallinfo].<|MERGE_RESOLUTION|>--- conflicted
+++ resolved
@@ -128,13 +128,9 @@
 Setup script, sets APT flags and permission checks.
 
 ==== 02_firewall
-<<<<<<< HEAD
 RHEL-07-040520
 
 Enable `ufw`, use `/etc/sysctl.conf`, prepare to `psad`, and allow port 22 from `$FW_ADMIN`.
-=======
-Enable `ufw`, use `/etc/sysctl.conf`, and allow port 22 from `$FW_ADMIN`.
->>>>>>> 08c6d568
 
 ==== 03_disablenet
 Disable `dccp` `sctp` `rds` `tipc` protocols.
@@ -188,17 +184,10 @@
 
 ==== 17_packages
 Installs `acct` `aide-common` `apparmor-profiles` `apparmor-utils` `auditd`
-<<<<<<< HEAD
-`audispd-plugins` `debsums` `gnupg2` `haveged` `libpam-apparmor`
-`libpam-cracklib` `libpam-tmpdir` `needrestart` `openssh-server` `postfix`
-`rkhunter` `sysstat` `systemd-coredump` `tcpd` `psad` `update-notifier-common`
-`vlock`.
-=======
 `audispd-plugins` `cracklib-runtime``debsums` `gnupg2` `haveged`
-`libpam-apparmor` `libpam-pwquality` `libpam-tmpdir` `needrestart`
+`libpam-apparmor` `libpam-cracklib` `libpam-pwquality` `libpam-tmpdir` `needrestart`
 `openssh-server` `postfix` `rkhunter` `sysstat` `systemd-coredump` `tcpd`
-`update-notifier-common` `vlock`.
->>>>>>> 08c6d568
+`psad` `update-notifier-common` `vlock`.
 
 Removes `apport*` `autofs` `avahi*` `beep` `git` `pastebinit`
 `popularity-contest` `rsh*` `rsync` `talk*` `telnet*` `tftp*` `whoopsie`
@@ -407,148 +396,6 @@
 Currently this script breaks `snapd`, and installing `snapd` with recommended
 packages will result in the following error when installing a snap:
 
-[source,shell]
-----
-<<<<<<< HEAD
-.
-├── LICENSE
-├── README.adoc
-├── Vagrantfile
-├── action-shellcheck
-│   ├── Dockerfile
-│   ├── README.md
-│   └── entrypoint.sh
-├── checkScore.sh
-├── config
-│   ├── aidecheck.service
-│   ├── aidecheck.timer
-│   ├── initpath.sh
-│   └── tmp.mount
-├── createPartitions.sh
-├── logo
-│   ├── horizontal.png
-│   ├── icon.png
-│   └── vertical.png
-├── misc
-│   ├── audit-aggressive.rules
-│   ├── audit-base.rules
-│   ├── audit-docker.rules
-│   ├── audit.footer
-│   ├── audit.header
-│   ├── auditgenerator.sh
-│   ├── fdcount.sh
-│   ├── logrotate.conf
-│   ├── mozilla-firefox-user.js
-│   ├── proc_check.sh
-│   ├── suid.list
-│   ├── sysctl.conf
-│   └── systemd_scan.sh
-├── renovate.json
-├── runTests.sh
-├── scripts
-│   ├── 01_pre
-│   ├── 02_ufw
-│   ├── 03_disablenet
-│   ├── 04_disablefs
-│   ├── 05_systemdconf
-│   ├── 06_journalctl
-│   ├── 07_timesyncd
-│   ├── 08_fstab
-│   ├── 09_prelink
-│   ├── 10_aptget
-│   ├── 11_hosts
-│   ├── 12_logindefs
-│   ├── 13_sysctl
-│   ├── 14_limits
-│   ├── 15_adduser
-│   ├── 16_rootaccess
-│   ├── 17_packages
-│   ├── 18_sshdconfig
-│   ├── 19_password
-│   ├── 20_cron
-│   ├── 21_ctraltdel
-│   ├── 22_auditd
-│   ├── 23_disablemod
-│   ├── 24_aide
-│   ├── 25_rhosts
-│   ├── 26_users
-│   ├── 27_suid
-│   ├── 28_umask
-│   ├── 29_apparmor
-│   ├── 30_path
-│   ├── 31_logindconf
-│   ├── 32_resolvedconf
-│   ├── 33_rkhunter
-│   ├── 34_issue
-│   ├── 35_apport
-│   ├── 36_lockroot
-│   ├── 37_coredump
-│   ├── 38_postfix
-│   ├── 39_motdnews
-│   ├── 40_usbguard
-│   ├── 41_compilers
-│   ├── 42_kernel
-│   ├── 43_sudo
-│   ├── 44_psad
-│   ├── 98_systemddelta
-│   ├── 99_post
-│   └── 99_reboot
-├── systemd.adoc
-├── tests
-│   ├── 01_pre.bats
-│   ├── 02_ufw.bats
-│   ├── 03_disablenet.bats
-│   ├── 04_disablefs.bats
-│   ├── 05_systemdconf.bats
-│   ├── 06_journalctl.bats
-│   ├── 07_timesyncd.bats
-│   ├── 08_fstab.bats
-│   ├── 10_aptget.bats
-│   ├── 11_hosts.bats
-│   ├── 12_logindefs.bats
-│   ├── 13_sysctl.bats
-│   ├── 14_limits.bats
-│   ├── 15_adduser.bats
-│   ├── 16_rootaccess.bats
-│   ├── 17_packages.bats
-│   ├── 18_sshd.bats
-│   ├── 19_password.bats
-│   ├── 20_cron.bats
-│   ├── 21_ctrlaltdel.bats
-│   ├── 22_auditd.bats
-│   ├── 23_disablemod.bats
-│   ├── 24_aide.bats
-│   ├── 26_users.bats
-│   ├── 27_suid.bats
-│   ├── 28_umask.bats
-│   ├── 29_apparmor.bats
-│   ├── 31_logindconf.bats
-│   ├── 32_resolvedconf.bats
-│   ├── 33_rkhunter.bats
-│   ├── 35_apport.bats
-│   ├── 36_lockroot.bats
-│   ├── 37_coredump.bats
-│   ├── 38_postfix.bats
-│   ├── 39_motdnews.bats
-│   ├── 40_usbguard.bats
-│   ├── 41_compilers.bats
-│   ├── 42_kernel.bats
-│   ├── 43_sudo.bats
-│   ├── 44_psad.bats
-│   ├── 99_misc.bats
-│   ├── runHostTests.sh
-│   └── test_helper.bash
-├── ubuntu.cfg
-└── ubuntu.sh
-
-6 directories, 123 files
-=======
-- Setup snap "core" (9804) security profiles (cannot setup profiles for snap "core": cannot create host snap-confine apparmor configuration: cannot reload snap-confine apparmor profile: cannot load apparmor profiles: exec: "apparmor_parser": executable file not found in $PATH
-apparmor_parser output:
-)
->>>>>>> 08c6d568
-----
-
 Fix is low priority.
 
 == Recommended reading
