# https://gtfobins.github.io/#+suid
# https://raw.githubusercontent.com/konstruktoid/hardening/master/misc/suid.list

apt
apt-get
ar
aria2c
arp
ash
at
atobm
awk
base32
base64
basenc
bash
bpftrace
bridge
bsd-write
bundler
busctl
busybox
byebug
cancel
capsh
cat
chage
check_by_ssh
check_cups
check_log
check_memory
check_raid
check_ssl_cert
check_statusfile
chfn
chmod
chown
chroot
chsh
cobc
column
comm
composer
cowsay
cowthink
cp
cpan
cpulimit
crash
crontab
csh
csplit
cupsfilter
curl
cut
dash
date
dd
dialog
diff
dig
dmesg
dmsetup
dnf
docker
dpkg
easy_install
eb
ed
emacs
env
eqn
ex
exiftool
expand
expect
facter
file
find
finger
flock
fmt
fold
ftp
fusermount
gawk
gcc
gdb
gem
genisoimage
ghc
ghci
gimp
git
grep
gtester
gzip
hd
head
hexdump
highlight
hping3
iconv
iftop
install
ionice
ip
irb
jjs
join
journalctl
jq
jrunscript
ksh
ksshell
ld.so
ldconfig
less
logsave
look
ltrace
lua
lwp-download
lwp-request
mail
make
man
mawk
mlocate
more
mount
mount.nfs
mtr
mv
mysql
nano
nawk
nc
netfilter-persistent
newgrp
nice
nl
nmap
node
nohup
npm
nroff
nsenter
ntfs-3g
od
openssl
openvpn
openvt
paste
pdb
perl
pg
php
pic
pico
ping
ping6
pip
pkexec
pppd
pr
pry
<<<<<<< HEAD
psad
=======
psql
>>>>>>> 4524b10a
puppet
python
rake
readelf
red
redcarpet
restic
rev
rlogin
rlwrap
rpm
rpmquery
rsync
ruby
run-mailcap
run-parts
rview
rvim
scp
screen
script
sed
service
setarch
sftp
sg
sh
shuf
slsh
smbclient
socat
soelim
sort
split
sqlite3
ss
ssh
ssh-keyscan
start-stop-daemon
stdbuf
strace
strings
su
sysctl
systemctl
tac
tail
tar
taskset
tbl
tclsh
tcpdump
tcsh
tee
telnet
tftp
time
timeout
tmux
top
traceroute6.iputils
troff
ul
umount
unexpand
uniq
unshare
update-alternatives
uudecode
uuencode
valgrind
vi
view
vigr
vim
vimdiff
vipw
wall
watch
wget
whois
wish
write
xargs
xmodmap
xxd
xz
yelp
yum
zip
zsh
zsoelim
zypper<|MERGE_RESOLUTION|>--- conflicted
+++ resolved
@@ -165,11 +165,8 @@
 pppd
 pr
 pry
-<<<<<<< HEAD
 psad
-=======
 psql
->>>>>>> 4524b10a
 puppet
 python
 rake
